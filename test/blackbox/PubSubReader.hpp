--- conflicted
+++ resolved
@@ -236,7 +236,6 @@
 	    subscriber_attr_.times.heartbeatResponseDelay.fraction = frac;
 	    return *this;
 	}
-<<<<<<< HEAD
 	
 	PubSubReader& unicastLocatorList(LocatorList_t unicastLocators)
 	{
@@ -255,14 +254,12 @@
 	    subscriber_attr_.outLocatorList = outLocators;
 	    return *this;
 	}
-=======
 
     PubSubReader& durability_kind(const eprosima::fastrtps::DurabilityQosPolicyKind kind)
     {
         subscriber_attr_.qos.m_durability.kind = kind;
         return *this;
     }
->>>>>>> d2982b60
 
     private:
 
