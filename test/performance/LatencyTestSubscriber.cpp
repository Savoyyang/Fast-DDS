--- conflicted
+++ resolved
@@ -101,10 +101,6 @@
     // Create RTPSParticipant
     std::string participant_profile_name = "participant_profile";
     ParticipantAttributes PParam;
-<<<<<<< HEAD
-    //PParam.rtps.defaultSendPort = 10042;
-=======
->>>>>>> d98fe726
     PParam.rtps.builtin.domainId = pid % 230;
     PParam.rtps.setName("Participant_sub");
     PParam.rtps.properties = part_property_policy;
@@ -149,15 +145,7 @@
     if (!reliable)
     {
         PubDataparam.qos.m_reliability.kind = BEST_EFFORT_RELIABILITY_QOS;
-<<<<<<< HEAD
-    //PubDataparam.qos.m_reliability.kind = RELIABLE_RELIABILITY_QOS;
-
-    Locator_t loc;
-    loc.set_port(15002);
-    PubDataparam.unicastLocatorList.push_back(loc);
-=======
-    }
->>>>>>> d98fe726
+    }
     PubDataparam.properties = property_policy;
     if (large_data)
     {
@@ -193,12 +181,7 @@
     if (reliable)
     {
         SubDataparam.qos.m_reliability.kind = RELIABLE_RELIABILITY_QOS;
-<<<<<<< HEAD
-    loc.set_port(15003);
-    SubDataparam.unicastLocatorList.push_back(loc);
-=======
-    }
->>>>>>> d98fe726
+    }
     SubDataparam.properties = property_policy;
     if (large_data)
     {
