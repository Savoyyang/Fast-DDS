--- conflicted
+++ resolved
@@ -37,17 +37,11 @@
         add_executable(NetworkFactoryTests ${NETWORKFACTORYTESTS_SOURCE})
         add_gtest(NetworkFactoryTests ${NETWORKFACTORYTESTS_SOURCE})
         target_compile_definitions(NetworkFactoryTests PRIVATE FASTRTPS_NO_LIB)
-<<<<<<< HEAD
-        target_include_directories(NetworkFactoryTests PRIVATE ${Boost_INCLUDE_DIR} ${GTEST_INCLUDE_DIRS}
+        target_include_directories(NetworkFactoryTests PRIVATE ${GTEST_INCLUDE_DIRS}
             ${PROJECT_SOURCE_DIR}/include ${PROJECT_BINARY_DIR}/include/${PROJECT_NAME}
             ${PROJECT_SOURCE_DIR}/src/cpp
             )
-        target_link_libraries(NetworkFactoryTests ${GTEST_LIBRARIES} ${Boost_LIBRARIES} ${MOCKS} ${CMAKE_THREAD_LIBS_INIT})
-=======
-        target_include_directories(NetworkFactoryTests PRIVATE ${GTEST_INCLUDE_DIRS}
-            ${PROJECT_SOURCE_DIR}/include ${PROJECT_BINARY_DIR}/include/${PROJECT_NAME})
         target_link_libraries(NetworkFactoryTests ${GTEST_LIBRARIES} ${MOCKS} ${CMAKE_THREAD_LIBS_INIT})
->>>>>>> 84cfb2f6
         target_link_libraries(NetworkFactoryTests fastrtps fastcdr) # Later so mocks have precedence
     endif()
 endif()