--- conflicted
+++ resolved
@@ -34,13 +34,9 @@
         add_gtest(WriterProxyTests ${WRITERPROXYTESTS_SOURCE})
         target_compile_definitions(WriterProxyTests PRIVATE FASTRTPS_NO_LIB)
         target_include_directories(WriterProxyTests PRIVATE
-<<<<<<< HEAD
-            ${Boost_INCLUDE_DIR} ${GTEST_INCLUDE_DIRS} ${GMOCK_INCLUDE_DIRS}
+            ${GTEST_INCLUDE_DIRS} ${GMOCK_INCLUDE_DIRS}
             ${PROJECT_SOURCE_DIR}/test/mock/rtps/Endpoint
             ${PROJECT_SOURCE_DIR}/test/mock/rtps/RTPSReader
-=======
-            ${GTEST_INCLUDE_DIRS} ${GMOCK_INCLUDE_DIRS}
->>>>>>> 84cfb2f6
             ${PROJECT_SOURCE_DIR}/test/mock/rtps/StatefulReader
             ${PROJECT_SOURCE_DIR}/test/mock/rtps/HeartbeatResponseDelay
             ${PROJECT_SOURCE_DIR}/test/mock/rtps/WriterProxyLiveliness
