--- conflicted
+++ resolved
@@ -20,17 +20,10 @@
 
 static const unsigned int testPayloadSize = 1000;
 static const unsigned int controllerSize = 5500;
-<<<<<<< HEAD
-static const unsigned int timeMS = 100;
-static const unsigned int numberOfTestChanges = 10;
-
-static const ThroughputControllerDescriptor testDescriptor = {controllerSize, timeMS};
-=======
 static const unsigned int periodMillisecs = 100;
 static const unsigned int numberOfTestChanges = 10;
 
 static const ThroughputControllerDescriptor testDescriptor = {controllerSize, periodMillisecs};
->>>>>>> 30f98a92
 
 class ThroughputControllerTests: public ::testing::Test 
 {
@@ -66,11 +59,7 @@
    // Then
    ASSERT_EQ(controllerSize/testPayloadSize, testChangesForGroup.size());
 
-<<<<<<< HEAD
-   std::this_thread::sleep_for(std::chrono::milliseconds(timeMS + 50));
-=======
    std::this_thread::sleep_for(std::chrono::milliseconds(periodMillisecs + 50));
->>>>>>> 30f98a92
 }
 
 TEST_F(ThroughputControllerTests, if_changes_are_fragmented_throughput_controller_provides_granularity)
@@ -97,11 +86,7 @@
 
    // And the last one is partially cleared
    ASSERT_EQ(testChangesForGroup[5].getFragmentsClearedForSending().set.size(), 5); 
-<<<<<<< HEAD
-   std::this_thread::sleep_for(std::chrono::milliseconds(timeMS + 50));
-=======
    std::this_thread::sleep_for(std::chrono::milliseconds(periodMillisecs + 50));
->>>>>>> 30f98a92
 }
 
 TEST_F(ThroughputControllerTests, throughput_controller_carries_over_multiple_attempts)
@@ -114,11 +99,7 @@
 
    // Then
    ASSERT_EQ(0, otherChangesForGroup.size());
-<<<<<<< HEAD
-   std::this_thread::sleep_for(std::chrono::milliseconds(timeMS + 50));
-=======
    std::this_thread::sleep_for(std::chrono::milliseconds(periodMillisecs + 50));
->>>>>>> 30f98a92
 }
 
 TEST_F(ThroughputControllerTests, throughput_controller_resets_completely_after_its_refresh_period)
@@ -132,20 +113,12 @@
    ASSERT_EQ(0, testChangesForGroup.size());
 
    // When
-<<<<<<< HEAD
-   std::this_thread::sleep_for(std::chrono::milliseconds(timeMS + 100));
-=======
    std::this_thread::sleep_for(std::chrono::milliseconds(periodMillisecs + 100));
->>>>>>> 30f98a92
    
    // The controller should be open now
    sController(otherChangesForGroup);
    EXPECT_EQ(5, otherChangesForGroup.size());
-<<<<<<< HEAD
-   std::this_thread::sleep_for(std::chrono::milliseconds(timeMS + 50));
-=======
    std::this_thread::sleep_for(std::chrono::milliseconds(periodMillisecs + 50));
->>>>>>> 30f98a92
 }
 
 int main(int argc, char **argv)
