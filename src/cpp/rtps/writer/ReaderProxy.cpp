// Copyright 2016 Proyectos y Sistemas de Mantenimiento SL (eProsima).
//
// Licensed under the Apache License, Version 2.0 (the "License");
// you may not use this file except in compliance with the License.
// You may obtain a copy of the License at
//
//     http://www.apache.org/licenses/LICENSE-2.0
//
// Unless required by applicable law or agreed to in writing, software
// distributed under the License is distributed on an "AS IS" BASIS,
// WITHOUT WARRANTIES OR CONDITIONS OF ANY KIND, either express or implied.
// See the License for the specific language governing permissions and
// limitations under the License.

/**
 * @file ReaderProxy.cpp
 *
 */


#include <fastrtps/rtps/writer/ReaderProxy.h>
#include <fastrtps/rtps/writer/StatefulWriter.h>
#include <fastrtps/utils/TimeConversion.h>
#include <fastrtps/rtps/writer/timedevent/NackResponseDelay.h>
#include <fastrtps/rtps/writer/timedevent/NackSupressionDuration.h>
#include <fastrtps/rtps/writer/timedevent/InitialHeartbeat.h>
#include <fastrtps/log/Log.h>
#include <fastrtps/rtps/resources/AsyncWriterThread.h>

#include <boost/thread/recursive_mutex.hpp>
#include <boost/thread/lock_guard.hpp>

#include <cassert>

using namespace eprosima::fastrtps::rtps;


ReaderProxy::ReaderProxy(RemoteReaderAttributes& rdata,const WriterTimes& times,StatefulWriter* SW) :
    m_att(rdata), mp_SFW(SW),
    mp_nackResponse(nullptr), mp_nackSupression(nullptr), mp_initialHeartbeat(nullptr), m_lastAcknackCount(0),
    mp_mutex(new boost::recursive_mutex()), lastNackfragCount_(0)
{
    mp_nackResponse = new NackResponseDelay(this,TimeConv::Time_t2MilliSecondsDouble(times.nackResponseDelay));
    mp_nackSupression = new NackSupressionDuration(this,TimeConv::Time_t2MilliSecondsDouble(times.nackSupressionDuration));
    mp_initialHeartbeat = new InitialHeartbeat(this, TimeConv::Time_t2MilliSecondsDouble(times.initialHeartbeatDelay));
    logInfo(RTPS_WRITER,"Reader Proxy created");
}


ReaderProxy::~ReaderProxy()
{
    if(mp_nackResponse != nullptr)
        delete(mp_nackResponse);
    if(mp_nackSupression != nullptr)
        delete(mp_nackSupression);
    if(mp_initialHeartbeat != nullptr)
        delete(mp_initialHeartbeat);
    delete(mp_mutex);
}

void ReaderProxy::destroy_timers()
{
    delete(mp_nackResponse);
    mp_nackResponse = nullptr;
    delete(mp_nackSupression);
    mp_nackSupression = nullptr;
    delete(mp_initialHeartbeat);
    mp_initialHeartbeat = nullptr;
}

void ReaderProxy::addChange(const ChangeForReader_t& change)
{
    boost::lock_guard<boost::recursive_mutex> guard(*mp_mutex);

    assert(change.getSequenceNumber() > changesFromRLowMark_);
    assert(m_changesForReader.rbegin() != m_changesForReader.rend() ?
            change.getSequenceNumber() > m_changesForReader.rbegin()->getSequenceNumber() :
            true);

    if(m_changesForReader.size() == 0 && change.getStatus() == ACKNOWLEDGED)
    {
        changesFromRLowMark_ = change.getSequenceNumber();
        return;
    }

    m_changesForReader.insert(change);
    //TODO (Ricardo) Remove this functionality from here. It is not his place.
    if (change.getStatus() == UNSENT)
        AsyncWriterThread::wakeUp(mp_SFW);
}

size_t ReaderProxy::countChangesForReader() const
{
    boost::lock_guard<boost::recursive_mutex> guard(*mp_mutex);
    return m_changesForReader.size();
}

bool ReaderProxy::change_is_acked(const SequenceNumber_t& sequence_number)
{
    boost::lock_guard<boost::recursive_mutex> guard(*mp_mutex);

    if(sequence_number <= changesFromRLowMark_)
        return true;

    auto chit = m_changesForReader.find(ChangeForReader_t(sequence_number));
    assert(chit != m_changesForReader.end());
<<<<<<< HEAD

    return !chit->isRelevant() || chit->getStatus() == ACKNOWLEDGED;

=======

    return !chit->isRelevant() || chit->getStatus() == ACKNOWLEDGED;

>>>>>>> c67c6435
}

bool ReaderProxy::acked_changes_set(const SequenceNumber_t& seqNum)
{
    boost::lock_guard<boost::recursive_mutex> guard(*mp_mutex);

    if(seqNum > changesFromRLowMark_)
    {
        auto chit = m_changesForReader.find(seqNum);
        m_changesForReader.erase(m_changesForReader.begin(), chit);
        changesFromRLowMark_ = seqNum - 1;
    }

    return m_changesForReader.size() == 0;
}

bool ReaderProxy::requested_changes_set(std::vector<SequenceNumber_t>& seqNumSet)
{
    bool isSomeoneWasSetRequested = false;
    boost::lock_guard<boost::recursive_mutex> guard(*mp_mutex);

    for(std::vector<SequenceNumber_t>::iterator sit=seqNumSet.begin();sit!=seqNumSet.end();++sit)
    {
        auto chit = m_changesForReader.find(ChangeForReader_t(*sit));

        if(chit != m_changesForReader.end() && chit->isValid())
        {
            ChangeForReader_t newch(*chit);
            newch.setStatus(REQUESTED);
            newch.markAllFragmentsAsUnsent();

            auto hint = m_changesForReader.erase(chit);

            m_changesForReader.insert(hint, newch);

            isSomeoneWasSetRequested = true;
        }
    }

    if(isSomeoneWasSetRequested)
    {
        logInfo(RTPS_WRITER,"Requested Changes: " << seqNumSet);
    }

    return isSomeoneWasSetRequested;
}


//TODO(Ricardo) Temporal
//std::vector<const ChangeForReader_t*> ReaderProxy::get_unsent_changes() const
std::vector<ChangeForReader_t*> ReaderProxy::get_unsent_changes()
{
    //std::vector<const ChangeForReader_t*> unsent_changes;
    std::vector<ChangeForReader_t*> unsent_changes;
    boost::lock_guard<boost::recursive_mutex> guard(*mp_mutex);

    for(auto &change_for_reader : m_changesForReader)
        if(change_for_reader.getStatus() == UNSENT)
            unsent_changes.push_back(const_cast<ChangeForReader_t*>(&change_for_reader));

    return unsent_changes;
}

std::vector<const ChangeForReader_t*> ReaderProxy::get_requested_changes() const
{
    std::vector<const ChangeForReader_t*> unsent_changes;
    boost::lock_guard<boost::recursive_mutex> guard(*mp_mutex);

    auto it = m_changesForReader.begin();
    for (; it!= m_changesForReader.end(); ++it)
        if(it->getStatus() == REQUESTED)
            unsent_changes.push_back(&(*it));

    return unsent_changes;
}

void ReaderProxy::set_change_to_status(const CacheChange_t* change, ChangeForReaderStatus_t status)
{
    if(change->sequenceNumber <= changesFromRLowMark_)
        return;

    auto it = m_changesForReader.find(ChangeForReader_t(change->sequenceNumber));
    bool mustWakeUpAsyncThread = false;

    if(it != m_changesForReader.end())
    {
        if(status == ACKNOWLEDGED && it == m_changesForReader.begin())
        {
            m_changesForReader.erase(it);
            changesFromRLowMark_ = change->sequenceNumber;
        }
        else
        {
            ChangeForReader_t newch(*it);
            newch.setStatus(status);
            if (status == UNSENT) mustWakeUpAsyncThread = true;
            auto hint = m_changesForReader.erase(it);
            m_changesForReader.insert(hint, newch);
        }
    }

    if (mustWakeUpAsyncThread)
        AsyncWriterThread::wakeUp(mp_SFW);
}

void ReaderProxy::mark_fragment_as_sent_for_change(const CacheChange_t* change, FragmentNumber_t fragment)
{
    if(change->sequenceNumber <= changesFromRLowMark_)
        return;

    auto it = m_changesForReader.find(ChangeForReader_t(change->sequenceNumber));

    bool mustWakeUpAsyncThread = false; 

    if(it != m_changesForReader.end())
    {
        ChangeForReader_t newch(*it);
<<<<<<< HEAD
        newch.markFragmentsAsSent(fragment);
        if (newch.getUnsentFragments().isSetEmpty())
            newch.setStatus(UNDERWAY); //TODO (Ricardo) Check
=======
        newch.markFragmentsAsSent(fragments);
        if (newch.getUnsentFragments().isSetEmpty())
            newch.setStatus(UNDERWAY);
>>>>>>> c67c6435
        else
            mustWakeUpAsyncThread = true;
        auto hint = m_changesForReader.erase(it);
        m_changesForReader.insert(hint, newch);
    }

    if (mustWakeUpAsyncThread)
        AsyncWriterThread::wakeUp(mp_SFW);
}

void ReaderProxy::convert_status_on_all_changes(ChangeForReaderStatus_t previous, ChangeForReaderStatus_t next)
{
    boost::lock_guard<boost::recursive_mutex> guard(*mp_mutex);
    bool mustWakeUpAsyncThread = false;

    auto it = m_changesForReader.begin();
    while(it != m_changesForReader.end())
    {
        if(it->getStatus() == previous)
        {
            if(next == ACKNOWLEDGED && it == m_changesForReader.begin())
            {
                changesFromRLowMark_ = it->getSequenceNumber();
                it = m_changesForReader.erase(it);
                continue;
            }
            else
            {
                ChangeForReader_t newch(*it);
                newch.setStatus(next);
                if (next == UNSENT && previous != UNSENT)
                    mustWakeUpAsyncThread = true;
                auto hint = m_changesForReader.erase(it);

                it = m_changesForReader.insert(hint, newch);
            }
        }

        ++it;
    }

    if (mustWakeUpAsyncThread)
        AsyncWriterThread::wakeUp(mp_SFW);
}

//TODO(Ricardo)
//void ReaderProxy::setNotValid(const CacheChange_t* change)
void ReaderProxy::setNotValid(CacheChange_t* change)
{
    boost::lock_guard<boost::recursive_mutex> guard(*mp_mutex);

    // Check sequence number is in the container, because it was not clean up.
    if(m_changesForReader.size() == 0 || change->sequenceNumber < m_changesForReader.begin()->getSequenceNumber())
        return;

    auto chit = m_changesForReader.find(ChangeForReader_t(change));

    // Element must be in the container. In other case, bug.
    assert(chit != m_changesForReader.end());

    if(chit == m_changesForReader.begin())
    {
        assert(chit->getStatus() != ACKNOWLEDGED);

        // if it is the first element, set state to unacknowledge because from now reader has to confirm
        // it will not be expecting it.
        ChangeForReader_t newch(*chit);
        newch.setStatus(UNACKNOWLEDGED);
        newch.notValid();

        auto hint = m_changesForReader.erase(chit);

        m_changesForReader.insert(hint, newch);
    }
    else
    {
        // In case its state is not ACKNOWLEDGED, set it to UNACKNOWLEDGE because from now reader has to confirm
        // it will not be expecting it.
        ChangeForReader_t newch(*chit);
        if (chit->getStatus() != ACKNOWLEDGED)
            newch.setStatus(UNACKNOWLEDGED);
        newch.notValid();

        auto hint = m_changesForReader.erase(chit);

        m_changesForReader.insert(hint, newch);
    }
}

bool ReaderProxy::thereIsUnacknowledged() const
{
    bool returnedValue = false;
    boost::lock_guard<boost::recursive_mutex> guard(*mp_mutex);

    for(auto it = m_changesForReader.begin(); it!=m_changesForReader.end(); ++it)
    {
        if(it->getStatus() == UNACKNOWLEDGED)
        {
            returnedValue = true;
            break;
        }
    }

    return returnedValue;
}

bool change_min(const ChangeForReader_t* ch1, const ChangeForReader_t* ch2)
{
    return ch1->getSequenceNumber() < ch2->getSequenceNumber();
}

bool change_min2(const ChangeForReader_t ch1, const ChangeForReader_t ch2)
{
    return ch1.getSequenceNumber() < ch2.getSequenceNumber();
}

bool ReaderProxy::minChange(std::vector<ChangeForReader_t*>* Changes,
        ChangeForReader_t* changeForReader)
{
    boost::lock_guard<boost::recursive_mutex> guard(*mp_mutex);
    *changeForReader = **std::min_element(Changes->begin(),Changes->end(),change_min);
    return true;
}

bool ReaderProxy::requested_fragment_set(SequenceNumber_t sequence_number, const FragmentNumberSet_t& frag_set)
{
    boost::lock_guard<boost::recursive_mutex> guard(*mp_mutex);

    // Locate the outbound change referenced by the NACK_FRAG
    auto changeIter = std::find_if(m_changesForReader.begin(), m_changesForReader.end(), 
            [sequence_number](const ChangeForReader_t& change)
            {return change.getSequenceNumber() == sequence_number;});
    if (changeIter == m_changesForReader.end())
        return false;

    ChangeForReader_t newch(*changeIter);
    auto hint = m_changesForReader.erase(changeIter);
    newch.markFragmentsAsUnsent(frag_set);

    // If it was UNSENT, we shouldn't switch back to REQUESTED to prevent stalling.
    if (newch.getStatus() != UNSENT)
        newch.setStatus(REQUESTED);
    m_changesForReader.insert(hint, newch);

    return true;
}<|MERGE_RESOLUTION|>--- conflicted
+++ resolved
@@ -104,15 +104,8 @@
 
     auto chit = m_changesForReader.find(ChangeForReader_t(sequence_number));
     assert(chit != m_changesForReader.end());
-<<<<<<< HEAD
 
     return !chit->isRelevant() || chit->getStatus() == ACKNOWLEDGED;
-
-=======
-
-    return !chit->isRelevant() || chit->getStatus() == ACKNOWLEDGED;
-
->>>>>>> c67c6435
 }
 
 bool ReaderProxy::acked_changes_set(const SequenceNumber_t& seqNum)
@@ -230,15 +223,9 @@
     if(it != m_changesForReader.end())
     {
         ChangeForReader_t newch(*it);
-<<<<<<< HEAD
         newch.markFragmentsAsSent(fragment);
         if (newch.getUnsentFragments().isSetEmpty())
             newch.setStatus(UNDERWAY); //TODO (Ricardo) Check
-=======
-        newch.markFragmentsAsSent(fragments);
-        if (newch.getUnsentFragments().isSetEmpty())
-            newch.setStatus(UNDERWAY);
->>>>>>> c67c6435
         else
             mustWakeUpAsyncThread = true;
         auto hint = m_changesForReader.erase(it);
