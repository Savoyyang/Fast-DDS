--- conflicted
+++ resolved
@@ -205,12 +205,7 @@
 
 void StatefulWriter::send_any_unsent_changes()
 {
-<<<<<<< HEAD
-    boost::lock_guard<boost::recursive_mutex> guard(*mp_mutex);
-=======
-    std::lock_guard<std::recursive_mutex> guard(*mp_mutex);
-    size_t number_of_changes_sent = 0;
->>>>>>> 84cfb2f6
+    std::lock_guard<std::recursive_mutex> guard(*mp_mutex);
 
     // TODO(Ricardo) Change this while when implement Collector class.
     // Collector needs to know about fragments too.
@@ -261,15 +256,9 @@
             for (auto& controller : m_controllers)
                 (*controller)(relevant_changes);
 
-<<<<<<< HEAD
             // Clear all relevant changes through the parent controllers
             for (auto& controller : mp_RTPSParticipant->getFlowControllers())
                 (*controller)(relevant_changes);
-=======
-        // Clear all relevant changes through the parent controllers
-        for (auto& controller : mp_RTPSParticipant->getFlowControllers())
-            (*controller)(relevant_changes);
->>>>>>> 84cfb2f6
 
             // TODO Temporal
             LocatorList_t locators((*m_reader_iterator)->m_att.endpoint.unicastLocatorList);
@@ -653,7 +642,7 @@
         for(std::vector<ReaderProxy*>::iterator it = this->matched_readers.begin();
                 it!=this->matched_readers.end();++it)
         {
-            boost::lock_guard<boost::recursive_mutex> rguard(*(*it)->mp_mutex);
+            std::lock_guard<std::recursive_mutex> rguard(*(*it)->mp_mutex);
             (*it)->mp_nackResponse->update_interval(times.nackResponseDelay);
         }
     }
