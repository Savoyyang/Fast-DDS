--- conflicted
+++ resolved
@@ -20,15 +20,9 @@
 
 
 
-<<<<<<< HEAD
 bool RTPSMessageCreator::addMessageData(CDRMessage_t* msg, GuidPrefix_t& guidprefix,
         const CacheChange_t* change, TopicKind_t topicKind, const EntityId_t& readerId, bool expectsInlineQos, ParameterList_t* inlineQos)
 {
-=======
-bool RTPSMessageCreator::addMessageData(CDRMessage_t* msg,
-		GuidPrefix_t& guidprefix, const CacheChange_t* change,TopicKind_t topicKind,const EntityId_t& readerId,bool expectsInlineQos,ParameterList_t* inlineQos){
->>>>>>> ab193617
-
 	const char* const METHOD_NAME = "addMessageData";
 	try{
 
@@ -52,11 +46,7 @@
 
 
 bool RTPSMessageCreator::addSubmessageData(CDRMessage_t* msg, const CacheChange_t* change,
-<<<<<<< HEAD
 		TopicKind_t topicKind, const EntityId_t& readerId, bool expectsInlineQos, ParameterList_t* inlineQos) {
-=======
-		TopicKind_t topicKind,const EntityId_t& readerId,bool expectsInlineQos,ParameterList_t* inlineQos) {
->>>>>>> ab193617
 	const char* const METHOD_NAME = "addSubmessageData";
 	CDRMessage_t& submsgElem = g_pool_submsg.reserve_CDRMsg(change->serializedPayload.length);
 	CDRMessage::initCDRMsg(&submsgElem);
