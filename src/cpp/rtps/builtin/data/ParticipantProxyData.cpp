--- conflicted
+++ resolved
@@ -42,29 +42,16 @@
 namespace rtps {
 
 ParticipantProxyData::ParticipantProxyData():
-<<<<<<< HEAD
     m_expectsInlineQos(false),
     m_availableBuiltinEndpoints(0),
     m_manualLivelinessCount(0),
     isAlive(false),
     m_hasChanged(true),
     mp_leaseDurationTimer(nullptr),
-    mp_mutex(new boost::recursive_mutex())
+    mp_mutex(new std::recursive_mutex())
     {
         set_VendorId_Unknown(m_VendorId);
     }
-=======
-			m_expectsInlineQos(false),
-		m_availableBuiltinEndpoints(0),
-m_manualLivelinessCount(0),
-		isAlive(false),
-		m_hasChanged(true),
-		mp_leaseDurationTimer(nullptr),
-		mp_mutex(new std::recursive_mutex())
-{
-
-}
->>>>>>> 84cfb2f6
 
 ParticipantProxyData::~ParticipantProxyData()
 {
