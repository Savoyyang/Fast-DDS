--- conflicted
+++ resolved
@@ -246,28 +246,14 @@
                 return false;
             }
 
-<<<<<<< HEAD
-        // Assertion has to be done before call change_received,
-        // because this function can unlock the StatefulReader mutex.
-        if(pWP != nullptr)
-        {
-            pWP->assertLiveliness(); //Asser liveliness since you have received a DATA MESSAGE.
-        }
-
-        if(!change_received(change_to_add, pWP))
-        {
-            logInfo(RTPS_MSG_IN,IDSTRING"MessageReceiver not add change "<<change_to_add->sequenceNumber);
-            releaseCache(change_to_add);
-=======
             // Assertion has to be done before call change_received,
             // because this function can unlock the StatefulReader mutex.
             if(pWP != nullptr)
             {
                 pWP->assertLiveliness(); //Asser liveliness since you have received a DATA MESSAGE.
             }
->>>>>>> ed2ccc51
-
-            if(!change_received(change_to_add, pWP, lock))
+
+            if(!change_received(change_to_add, pWP))
             {
                 logInfo(RTPS_MSG_IN,IDSTRING"MessageReceiver not add change "<<change_to_add->sequenceNumber);
                 releaseCache(change_to_add);
