--- conflicted
+++ resolved
@@ -46,15 +46,13 @@
 
 bool WriterHistory::add_change(CacheChange_t* a_change)
 {
-
-<<<<<<< HEAD
     if(mp_writer == nullptr || mp_mutex == nullptr)
     {
         logError(RTPS_HISTORY,"You need to create a Writer with this History before adding any changes");
         return false;
     }
 
-    boost::lock_guard<boost::recursive_mutex> guard(*mp_mutex);
+    std::lock_guard<std::recursive_mutex> guard(*mp_mutex);
     if(a_change->writerGUID != mp_writer->getGuid())
     {
         logError(RTPS_HISTORY,"Change writerGUID "<< a_change->writerGUID << " different than Writer GUID "<< mp_writer->getGuid());
@@ -73,33 +71,6 @@
     m_changes.push_back(a_change);
     logInfo(RTPS_HISTORY,"Change "<< a_change->sequenceNumber << " added with "<<a_change->serializedPayload.length<< " bytes");
     updateMaxMinSeqNum();
-=======
-	if(mp_writer == nullptr || mp_mutex == nullptr)
-	{
-		logError(RTPS_HISTORY,"You need to create a Writer with this History before adding any changes");
-		return false;
-	}
-
-	std::lock_guard<std::recursive_mutex> guard(*mp_mutex);
-	if(a_change->writerGUID != mp_writer->getGuid())
-	{
-		logError(RTPS_HISTORY,"Change writerGUID "<< a_change->writerGUID << " different than Writer GUID "<< mp_writer->getGuid());
-		return false;
-	}
-	if((m_att.memoryPolicy==PREALLOCATED_MEMORY_MODE) && a_change->serializedPayload.length > m_att.payloadMaxSize)
-	{
-		logError(RTPS_HISTORY,
-			"Change payload size of '" << a_change->serializedPayload.length <<
-			"' bytes is larger than the history payload size of '" << m_att.payloadMaxSize <<
-			"' bytes and cannot be resized.");
-		return false;
-	}
-	++m_lastCacheChangeSeqNum;
-	a_change->sequenceNumber = m_lastCacheChangeSeqNum;
-	m_changes.push_back(a_change);
-	logInfo(RTPS_HISTORY,"Change "<< a_change->sequenceNumber << " added with "<<a_change->serializedPayload.length<< " bytes");
-	updateMaxMinSeqNum();
->>>>>>> 84cfb2f6
 
     mp_writer->unsent_change_added_to_history(a_change);
 
@@ -108,14 +79,13 @@
 
 bool WriterHistory::remove_change(CacheChange_t* a_change)
 {
-<<<<<<< HEAD
-    if(mp_writer == nullptr || mp_mutex == nullptr)
-    {
-        logError(RTPS_HISTORY,"You need to create a Writer with this History before removing any changes");
-        return false;
-    }
-
-    boost::lock_guard<boost::recursive_mutex> guard(*mp_mutex);
+    if(mp_writer == nullptr || mp_mutex == nullptr)
+    {
+        logError(RTPS_HISTORY,"You need to create a Writer with this History before removing any changes");
+        return false;
+    }
+
+    std::lock_guard<std::recursive_mutex> guard(*mp_mutex);
     if(a_change == nullptr)
     {
         logError(RTPS_HISTORY,"Pointer is not valid")
@@ -123,39 +93,14 @@
     }
     if(a_change->writerGUID != mp_writer->getGuid())
     {
-        //		cout << "a change " << a_change->sequenceNumber<< endl;
-        //		cout << "a change "<< a_change->writerGUID << endl;
-        //		cout << "writer: "<< mp_writer->getGuid()<<endl;
+        // cout << "a change " << a_change->sequenceNumber<< endl;
+        // cout << "a change "<< a_change->writerGUID << endl;
+        // cout << "writer: "<< mp_writer->getGuid()<<endl;
         logError(RTPS_HISTORY,"Change writerGUID "<< a_change->writerGUID << " different than Writer GUID "<< mp_writer->getGuid());
         return false;
     }
 
     for(std::vector<CacheChange_t*>::iterator chit = m_changes.begin();
-=======
-
-	if(mp_writer == nullptr || mp_mutex == nullptr)
-	{
-		logError(RTPS_HISTORY,"You need to create a Writer with this History before removing any changes");
-		return false;
-	}
-
-	std::lock_guard<std::recursive_mutex> guard(*mp_mutex);
-	if(a_change == nullptr)
-	{
-		logError(RTPS_HISTORY,"Pointer is not valid")
-		return false;
-	}
-	if(a_change->writerGUID != mp_writer->getGuid())
-	{
-//		cout << "a change " << a_change->sequenceNumber<< endl;
-//		cout << "a change "<< a_change->writerGUID << endl;
-//		cout << "writer: "<< mp_writer->getGuid()<<endl;
-		logError(RTPS_HISTORY,"Change writerGUID "<< a_change->writerGUID << " different than Writer GUID "<< mp_writer->getGuid());
-		return false;
-	}
-
-	for(std::vector<CacheChange_t*>::iterator chit = m_changes.begin();
->>>>>>> 84cfb2f6
             chit!=m_changes.end();++chit)
     {
         if((*chit)->sequenceNumber == a_change->sequenceNumber)
@@ -184,7 +129,7 @@
         return false;
     }
 
-    boost::lock_guard<boost::recursive_mutex> guard(*mp_mutex);
+    std::lock_guard<std::recursive_mutex> guard(*mp_mutex);
 
     for(std::vector<CacheChange_t*>::iterator chit = m_changes.begin();
             chit!=m_changes.end();++chit)
@@ -211,9 +156,8 @@
         return nullptr;
     }
 
-    boost::lock_guard<boost::recursive_mutex> guard(*mp_mutex);
-
-<<<<<<< HEAD
+    std::lock_guard<std::recursive_mutex> guard(*mp_mutex);
+
     for(std::vector<CacheChange_t*>::iterator chit = m_changes.begin();
             chit!=m_changes.end();++chit)
     {
@@ -229,22 +173,6 @@
 
     logWarning(RTPS_HISTORY,"SequenceNumber " <<  sequence_number << " not found");
     return nullptr;
-=======
-	if(mp_writer == nullptr || mp_mutex == nullptr)
-	{
-		logError(RTPS_HISTORY,"You need to create a Writer with this History before removing any changes");
-		return false;
-	}
-
-	std::lock_guard<std::recursive_mutex> guard(*mp_mutex);
-	if(m_changes.size() > 0 && remove_change_g(mp_minSeqCacheChange))
-	{
-		updateMaxMinSeqNum();
-		return true;
-	}
-	else
-		return false;
->>>>>>> 84cfb2f6
 }
 
 void WriterHistory::updateMaxMinSeqNum()
@@ -271,7 +199,7 @@
         return false;
     }
 
-    boost::lock_guard<boost::recursive_mutex> guard(*mp_mutex);
+    std::lock_guard<std::recursive_mutex> guard(*mp_mutex);
     if(m_changes.size() > 0 && remove_change_g(mp_minSeqCacheChange))
     {
         updateMaxMinSeqNum();
