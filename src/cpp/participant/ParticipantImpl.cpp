--- conflicted
+++ resolved
@@ -333,15 +333,6 @@
 
 bool ParticipantImpl::registerType(TopicDataType* type)
 {
-<<<<<<< HEAD
-	const char* const METHOD_NAME = "registerType";
-=======
-	if (type->m_typeSize <= 0)
-	{
-		logError(PARTICIPANT, "Registered Type must have maximum byte size > 0");
-		return false;
-	}
->>>>>>> 3053c6c1
 	if (std::string(type->getName()).size() <= 0)
 	{
 		logError(PARTICIPANT, "Registered Type must have a name");
