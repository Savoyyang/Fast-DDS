--- conflicted
+++ resolved
@@ -66,60 +66,60 @@
 		}
 		catch (boost::system::system_error const& e)
 		{
-			logWarning(RTPS_MSG_OUT,"UDPv4 Error binding: ("<<e.what()<< ") with socket: " << send_endpoint,EPRO_YELLOW);
+			logWarning(RTPS_MSG_OUT,"UDPv4 Error binding: ("<<e.what()<< ") with socket: " << send_endpoint,C_YELLOW);
 			m_sendLocator_v4.port++;
 		}
 	}
 	boost::asio::socket_base::send_buffer_size option;
 	m_send_socket_v4.get_option(option);
-<<<<<<< HEAD
-
-	pInfo (RTPS_YELLOW<<"ResourceSend: initSend UDPv4: " << m_send_socket_v4.local_endpoint()<<"|| State: " << m_send_socket_v4.is_open() <<
-			" || buffer size: " <<option.value()<< RTPS_DEF<<endl);
-	not_bind = true;
-
-//	m_sendLocator_v6.port = m_sendLocator_v4.port +1;
-//	while(not_bind)
-//	{
-	//	udp::endpoint send_endpoint = udp::endpoint(boost::asio::ip::udp::v6(),m_sendLocator_v6.port);
-	//	try{
-	//		m_send_socket_v6.bind(send_endpoint);
-//			not_bind = false;
-//		}
-//		catch (boost::system::system_error const& e)
-//		{
-//			pWarning("ResourceSend: "<<e.what()<< " with socket: " << send_endpoint << endl);
-//			m_sendLocator_v6.port++;
-//		}
-//	}
-	
-	//m_send_socket_v6.get_option(option);
-	//pInfo (RTPS_YELLOW<<"ResourceSend: initSend UDPv6: " << m_send_socket_v6.local_endpoint()<<"|| State: " << m_send_socket_v6.is_open() <<
-	//		" || buffer size: " <<option.value()<< RTPS_DEF<<endl);
-
-//	while(not_bind)
-//	{
-//		udp::endpoint send_endpoint = udp::endpoint(boost::asio::ip::udp::v6(),m_sendLocator_v6.port);
-//		try{
-//			m_send_socket_v6.bind(send_endpoint);
-//			not_bind = false;
-//		}
-//		catch (boost::system::system_error const& e)
-//		{
-//			pWarning("ResourceSend: "<<e.what()<< " with socket: " << send_endpoint << endl);
-//			m_sendLocator_v6.port++;
-//		}
-//	}
-	boost::asio::socket_base::send_buffer_size option2;
-	m_send_socket_v4.get_option(option2);
-
-	pInfo (RTPS_YELLOW<<"ResourceSend: initSend UDPv4: " << m_send_socket_v4.local_endpoint()<<"|| State: " << m_send_socket_v4.is_open() <<
-			" || buffer size: " <<option2.value()<< RTPS_DEF<<endl);
-//	m_send_socket_v6.get_option(option);
-//	pInfo (RTPS_YELLOW<<"ResourceSend: initSend UDPv6: " << m_send_socket_v6.local_endpoint()<<"|| State: " << m_send_socket_v6.is_open() <<
+//<<<<<<< HEAD
+//
+//	pInfo (RTPS_YELLOW<<"ResourceSend: initSend UDPv4: " << m_send_socket_v4.local_endpoint()<<"|| State: " << m_send_socket_v4.is_open() <<
 //			" || buffer size: " <<option.value()<< RTPS_DEF<<endl);
-
-=======
+//	not_bind = true;
+//
+////	m_sendLocator_v6.port = m_sendLocator_v4.port +1;
+////	while(not_bind)
+////	{
+//	//	udp::endpoint send_endpoint = udp::endpoint(boost::asio::ip::udp::v6(),m_sendLocator_v6.port);
+//	//	try{
+//	//		m_send_socket_v6.bind(send_endpoint);
+////			not_bind = false;
+////		}
+////		catch (boost::system::system_error const& e)
+////		{
+////			pWarning("ResourceSend: "<<e.what()<< " with socket: " << send_endpoint << endl);
+////			m_sendLocator_v6.port++;
+////		}
+////	}
+//
+//	//m_send_socket_v6.get_option(option);
+//	//pInfo (RTPS_YELLOW<<"ResourceSend: initSend UDPv6: " << m_send_socket_v6.local_endpoint()<<"|| State: " << m_send_socket_v6.is_open() <<
+//	//		" || buffer size: " <<option.value()<< RTPS_DEF<<endl);
+//
+////	while(not_bind)
+////	{
+////		udp::endpoint send_endpoint = udp::endpoint(boost::asio::ip::udp::v6(),m_sendLocator_v6.port);
+////		try{
+////			m_send_socket_v6.bind(send_endpoint);
+////			not_bind = false;
+////		}
+////		catch (boost::system::system_error const& e)
+////		{
+////			pWarning("ResourceSend: "<<e.what()<< " with socket: " << send_endpoint << endl);
+////			m_sendLocator_v6.port++;
+////		}
+////	}
+//	boost::asio::socket_base::send_buffer_size option2;
+//	m_send_socket_v4.get_option(option2);
+//
+//	pInfo (RTPS_YELLOW<<"ResourceSend: initSend UDPv4: " << m_send_socket_v4.local_endpoint()<<"|| State: " << m_send_socket_v4.is_open() <<
+//			" || buffer size: " <<option2.value()<< RTPS_DEF<<endl);
+////	m_send_socket_v6.get_option(option);
+////	pInfo (RTPS_YELLOW<<"ResourceSend: initSend UDPv6: " << m_send_socket_v6.local_endpoint()<<"|| State: " << m_send_socket_v6.is_open() <<
+////			" || buffer size: " <<option.value()<< RTPS_DEF<<endl);
+//
+//=======
 	logInfo (RTPS_MSG_OUT,"UDPv4: " << m_send_socket_v4.local_endpoint()<<"|| State: " << m_send_socket_v4.is_open() <<
 				" || buffer size: " <<option.value(),EPRO_YELLOW);
 	not_bind = true;
@@ -141,7 +141,7 @@
 	m_send_socket_v6.get_option(option);
 	logInfo (RTPS_MSG_OUT,"UDPv6: " << m_send_socket_v6.local_endpoint()<<"|| State: " << m_send_socket_v6.is_open() <<
 			" || buffer size: " <<option.value(),EPRO_YELLOW);
->>>>>>> c19cb1d8
+//>>>>>>> origin/feature/newLog
 
 	//boost::asio::io_service::work work(sendService);
 	return true;
@@ -196,7 +196,7 @@
 		else
 			logError(RTPS_MSG_OUT,"Port error",EPRO_YELLOW);
 	}
-<<<<<<< HEAD
+//<<<<<<< HEAD
 //	else if(loc.kind == LOCATOR_KIND_UDPv6)
 //	{
 //		boost::asio::ip::address_v6::bytes_type addr;
@@ -230,42 +230,42 @@
 //		else
 //			pError("ResourceSend: sendSync: port error"<<endl);
 	//}
-=======
-	else if(loc.kind == LOCATOR_KIND_UDPv6)
-	{
-		boost::asio::ip::address_v6::bytes_type addr;
-		for(uint8_t i=0;i<16;i++)
-			addr[i] = loc.address[i];
-		m_send_endpoint_v6 = udp::endpoint(boost::asio::ip::address_v6(addr),loc.port);
-		logInfo(RTPS_MSG_OUT,"UDPv6: " << msg->length << " bytes TO endpoint: "
-				<< m_send_endpoint_v6 << " FROM " << m_send_socket_v6.local_endpoint(),EPRO_YELLOW);
-		if(m_send_endpoint_v6.port()>0)
-		{
-			m_bytes_sent = 0;
-			if(m_send_next)
-			{
-				try {
-					m_bytes_sent = m_send_socket_v6.send_to(boost::asio::buffer((void*)msg->buffer,msg->length),m_send_endpoint_v6);
-				} catch (const std::exception& error) {
-					// Should print the actual error message
-					logWarning(RTPS_MSG_OUT,"Error: " <<error.what(),EPRO_YELLOW);
-				}
-
-			}
-			else
-			{
-				m_send_next = true;
-			}
-			logInfo (RTPS_MSG_OUT,"SENT " << m_bytes_sent,EPRO_YELLOW);
-		}
-		else if(m_send_endpoint_v6.port()<=0)
-		{
-			logWarning(RTPS_MSG_OUT,"Port invalid",EPRO_YELLOW);
-		}
-		else
-			logError(RTPS_MSG_OUT,"Port error",EPRO_YELLOW);
-	}
->>>>>>> c19cb1d8
+//=======
+//	else if(loc.kind == LOCATOR_KIND_UDPv6)
+//	{
+//		boost::asio::ip::address_v6::bytes_type addr;
+//		for(uint8_t i=0;i<16;i++)
+//			addr[i] = loc.address[i];
+//		m_send_endpoint_v6 = udp::endpoint(boost::asio::ip::address_v6(addr),loc.port);
+//		logInfo(RTPS_MSG_OUT,"UDPv6: " << msg->length << " bytes TO endpoint: "
+//				<< m_send_endpoint_v6 << " FROM " << m_send_socket_v6.local_endpoint(),EPRO_YELLOW);
+//		if(m_send_endpoint_v6.port()>0)
+//		{
+//			m_bytes_sent = 0;
+//			if(m_send_next)
+//			{
+//				try {
+//					m_bytes_sent = m_send_socket_v6.send_to(boost::asio::buffer((void*)msg->buffer,msg->length),m_send_endpoint_v6);
+//				} catch (const std::exception& error) {
+//					// Should print the actual error message
+//					logWarning(RTPS_MSG_OUT,"Error: " <<error.what(),EPRO_YELLOW);
+//				}
+//
+//			}
+//			else
+//			{
+//				m_send_next = true;
+//			}
+//			logInfo (RTPS_MSG_OUT,"SENT " << m_bytes_sent,EPRO_YELLOW);
+//		}
+//		else if(m_send_endpoint_v6.port()<=0)
+//		{
+//			logWarning(RTPS_MSG_OUT,"Port invalid",EPRO_YELLOW);
+//		}
+//		else
+//			logError(RTPS_MSG_OUT,"Port error",EPRO_YELLOW);
+//	}
+//>>>>>>> origin/feature/newLog
 
 }
 
